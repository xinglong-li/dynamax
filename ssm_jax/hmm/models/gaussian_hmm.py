from functools import partial
from tkinter import N

import chex
from distrax import Normal
import jax.numpy as jnp
import jax.random as jr
import tensorflow_probability.substrates.jax.distributions as tfd
import tensorflow_probability.substrates.jax.bijectors as tfb
from jax import vmap
from jax.tree_util import register_pytree_node_class
from jax.tree_util import tree_map
from ssm_jax.abstractions import Parameter
from ssm_jax.hmm.inference import compute_transition_probs
from ssm_jax.hmm.inference import hmm_smoother
from ssm_jax.hmm.models.base import StandardHMM
from ssm_jax.utils import PSDToRealBijector
from ssm_jax.distributions import NormalInverseWishart

@chex.dataclass
class GaussianHMMSuffStats:
    # Wrapper for sufficient statistics of a GaussianHMM
    marginal_loglik: chex.Scalar
    initial_probs: chex.Array
    trans_probs: chex.Array
    sum_w: chex.Array
    sum_x: chex.Array
    sum_xxT: chex.Array
    
@register_pytree_node_class
class GaussianHMM(StandardHMM):

    def __init__(self,
                 initial_probabilities,
                 transition_matrix,
                 emission_means,
                 emission_covariance_matrices,
                 initial_probs_concentration=1.1,
                 transition_matrix_concentration=1.1,
                 emission_prior_mean=0.0,
                 emission_prior_concentration=1e-4,
                 emission_prior_scale=1e-4,
                 emission_prior_extra_df=0.1):
        """_summary_

        Args:
            initial_probabilities (_type_): _description_
            transition_matrix (_type_): _description_
            emission_means (_type_): _description_
            emission_covariance_matrices (_type_): _description_
        """
        super().__init__(initial_probabilities, transition_matrix,
                         initial_probs_concentration=initial_probs_concentration,
                         transition_matrix_concentration=transition_matrix_concentration)

        self._emission_means = Parameter(emission_means)
        self._emission_covs = Parameter(emission_covariance_matrices, bijector=PSDToRealBijector)

        dim = emission_means.shape[-1]
        self._emission_prior_mean = Parameter(
            emission_prior_mean * jnp.ones(dim), is_frozen=True)
        self._emission_prior_conc = Parameter(
            emission_prior_concentration,
            is_frozen=True,
            bijector=tfb.Invert(tfb.Softplus()))
        self._emission_prior_scale = Parameter(
            emission_prior_scale if jnp.ndim(emission_prior_scale) == 2 \
                else emission_prior_scale * jnp.eye(dim),
            is_frozen=True,
            bijector=PSDToRealBijector)
        self._emission_prior_df = Parameter(
            dim + emission_prior_extra_df,
            is_frozen=True,
            bijector=tfb.Invert(tfb.Softplus()))

    @classmethod
    def random_initialization(cls, key, num_states, emission_dim):
        key1, key2, key3 = jr.split(key, 3)
        initial_probs = jr.dirichlet(key1, jnp.ones(num_states))
        transition_matrix = jr.dirichlet(key2, jnp.ones(num_states), (num_states,))
        emission_means = jr.normal(key3, (num_states, emission_dim))
        emission_covs = jnp.tile(jnp.eye(emission_dim), (num_states, 1, 1))
        return cls(initial_probs, transition_matrix, emission_means, emission_covs)

    # Properties to get various parameters of the model
    @property
    def emission_means(self):
        return self._emission_means

    @property
    def emission_covariance_matrices(self):
        return self._emission_covs

    def emission_distribution(self, state):
        return tfd.MultivariateNormalFullCovariance(self._emission_means.value[state],
                                                    self._emission_covs.value[state])

<<<<<<< HEAD
    @property
    def suff_stats_event_shape(self):
        """Return dataclass containing 'event_shape' of each sufficient statistic."""
        return GaussianHMMSuffStats(
            marginal_loglik = (),
            initial_probs   = (self.num_states,),
            trans_probs     = (self.num_states, self.num_states),
            sum_w           = (self.num_states,),
            sum_x           = (self.num_states, self.num_obs),
            sum_xxT         = (self.num_states, self.num_obs, self.num_obs),
        )
=======
    def log_prior(self):
        lp = tfd.Dirichlet(self._initial_probs_concentration.value).log_prob(self.initial_probs.value)
        lp += tfd.Dirichlet(self._transition_matrix_concentration.value).log_prob(self.transition_matrix.value).sum()

        lp += NormalInverseWishart(
            self._emission_prior_mean.value,
            self._emission_prior_conc.value,
            self._emission_prior_df.value,
            self._emission_prior_scale.value
        ).log_prob((self.emission_covariance_matrices.value, self.emission_means.value)).sum()
        return lp
>>>>>>> 65cfeb17

    # Expectation-maximization (EM) code
    def e_step(self, batch_emissions):
        """The E-step computes expected sufficient statistics under the
        posterior. In the Gaussian case, this these are the first two
        moments of the data
        """

        def _single_e_step(emissions):
            # Run the smoother
            posterior = hmm_smoother(self._compute_initial_probs(),
                                     self._compute_transition_matrices(),
                                     self._compute_conditional_logliks(emissions))

            # Compute the initial state and transition probabilities
            initial_probs = posterior.smoothed_probs[0]
            trans_probs = compute_transition_probs(self.transition_matrix.value, posterior)

            # Compute the expected sufficient statistics
            sum_w = jnp.einsum("tk->k", posterior.smoothed_probs)
            sum_x = jnp.einsum("tk,ti->ki", posterior.smoothed_probs, emissions)
            sum_xxT = jnp.einsum("tk,ti,tj->kij", posterior.smoothed_probs, emissions, emissions)

            # TODO: might need to normalize x_sum and xxT_sum for numerical stability
            stats = GaussianHMMSuffStats(marginal_loglik=posterior.marginal_loglik,
                                         initial_probs=initial_probs,
                                         trans_probs=trans_probs,
                                         sum_w=sum_w,
                                         sum_x=sum_x,
                                         sum_xxT=sum_xxT)
            return stats

        # Map the E step calculations over batches
        return vmap(_single_e_step)(batch_emissions)

    def _m_step_emissions(self, batch_emissions, batch_posteriors, **kwargs):
        # Sum the statistics across all batches
        stats = tree_map(partial(jnp.sum, axis=0), batch_posteriors)
<<<<<<< HEAD
        
        # Initial distribution
        self._initial_probs.value = tfd.Dirichlet(1.0001 + stats.initial_probs).mode()

        # Transition distribution
        self._transition_matrix.value = tfd.Dirichlet(1.0001 + stats.trans_probs).mode()

        # Gaussian emission distribution
        emission_dim = stats.sum_x.shape[-1]
        self._emission_means.value = stats.sum_x / stats.sum_w[:, None]
        self._emission_covs.value = (stats.sum_xxT / stats.sum_w[:, None, None] -
                                           jnp.einsum("ki,kj->kij",
                                                      self.emission_means.value,
                                                      self.emission_means.value) +
                                           1e-4 * jnp.eye(emission_dim))
=======

        # The expected log joint is equal to the log prob of a normal inverse
        # Wishart distribution, up to additive factors. Find this NIW distribution
        # take its mode.
        mu0 = self._emission_prior_mean.value
        kappa0 = self._emission_prior_conc.value
        nu0 = self._emission_prior_df.value
        Psi0 = self._emission_prior_scale.value

        # Find the posterior parameters of the NIW distribution
        def _single_m_step(sum_w, sum_x, sum_xxT):
            kappa_post = kappa0 + sum_w
            mu_post = (kappa0 * mu0 + sum_x) / kappa_post
            nu_post = nu0 + sum_w
            Psi_post = Psi0 + kappa0 * jnp.outer(mu0, mu0) + sum_xxT - kappa_post * jnp.outer(mu_post, mu_post)
            return NormalInverseWishart(mu_post, kappa_post, nu_post, Psi_post).mode()

        covs, means = vmap(_single_m_step)(stats.sum_w, stats.sum_x, stats.sum_xxT)
        self.emission_covariance_matrices.value = covs
        self.emission_means.value = means
>>>>>>> 65cfeb17
<|MERGE_RESOLUTION|>--- conflicted
+++ resolved
@@ -11,11 +11,11 @@
 from jax.tree_util import register_pytree_node_class
 from jax.tree_util import tree_map
 from ssm_jax.abstractions import Parameter
+from ssm_jax.distributions import NormalInverseWishart
 from ssm_jax.hmm.inference import compute_transition_probs
 from ssm_jax.hmm.inference import hmm_smoother
-from ssm_jax.hmm.models.base import StandardHMM
+from ssm_jax.hmm.models.base import ExponentialFamilyHMM
 from ssm_jax.utils import PSDToRealBijector
-from ssm_jax.distributions import NormalInverseWishart
 
 @chex.dataclass
 class GaussianHMMSuffStats:
@@ -26,9 +26,9 @@
     sum_w: chex.Array
     sum_x: chex.Array
     sum_xxT: chex.Array
-    
+
 @register_pytree_node_class
-class GaussianHMM(StandardHMM):
+class GaussianHMM(ExponentialFamilyHMM):
 
     def __init__(self,
                  initial_probabilities,
@@ -95,7 +95,6 @@
         return tfd.MultivariateNormalFullCovariance(self._emission_means.value[state],
                                                     self._emission_covs.value[state])
 
-<<<<<<< HEAD
     @property
     def suff_stats_event_shape(self):
         """Return dataclass containing 'event_shape' of each sufficient statistic."""
@@ -107,7 +106,7 @@
             sum_x           = (self.num_states, self.num_obs),
             sum_xxT         = (self.num_states, self.num_obs, self.num_obs),
         )
-=======
+
     def log_prior(self):
         lp = tfd.Dirichlet(self._initial_probs_concentration.value).log_prob(self.initial_probs.value)
         lp += tfd.Dirichlet(self._transition_matrix_concentration.value).log_prob(self.transition_matrix.value).sum()
@@ -119,7 +118,18 @@
             self._emission_prior_scale.value
         ).log_prob((self.emission_covariance_matrices.value, self.emission_means.value)).sum()
         return lp
->>>>>>> 65cfeb17
+
+    def _zeros_like_suff_stats(self):
+        dim = self.num_obs
+        num_states = self.num_states
+        return GaussianHMMSuffStats(
+            marginal_loglik = 0.0,
+            initial_probs   = jnp.zeros((num_states,)),
+            trans_probs     = jnp.zeros((num_states, num_states)),
+            sum_w           = jnp.zeros((num_states,)),
+            sum_x           = jnp.zeros((num_states, dim)),
+            sum_xxT         = jnp.zeros((num_states, dim, dim)),
+        )
 
     # Expectation-maximization (EM) code
     def e_step(self, batch_emissions):
@@ -158,23 +168,6 @@
     def _m_step_emissions(self, batch_emissions, batch_posteriors, **kwargs):
         # Sum the statistics across all batches
         stats = tree_map(partial(jnp.sum, axis=0), batch_posteriors)
-<<<<<<< HEAD
-        
-        # Initial distribution
-        self._initial_probs.value = tfd.Dirichlet(1.0001 + stats.initial_probs).mode()
-
-        # Transition distribution
-        self._transition_matrix.value = tfd.Dirichlet(1.0001 + stats.trans_probs).mode()
-
-        # Gaussian emission distribution
-        emission_dim = stats.sum_x.shape[-1]
-        self._emission_means.value = stats.sum_x / stats.sum_w[:, None]
-        self._emission_covs.value = (stats.sum_xxT / stats.sum_w[:, None, None] -
-                                           jnp.einsum("ki,kj->kij",
-                                                      self.emission_means.value,
-                                                      self.emission_means.value) +
-                                           1e-4 * jnp.eye(emission_dim))
-=======
 
         # The expected log joint is equal to the log prob of a normal inverse
         # Wishart distribution, up to additive factors. Find this NIW distribution
@@ -194,5 +187,4 @@
 
         covs, means = vmap(_single_m_step)(stats.sum_w, stats.sum_x, stats.sum_xxT)
         self.emission_covariance_matrices.value = covs
-        self.emission_means.value = means
->>>>>>> 65cfeb17
+        self.emission_means.value = means